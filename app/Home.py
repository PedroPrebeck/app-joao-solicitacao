--- conflicted
+++ resolved
@@ -1,11 +1,3 @@
-<<<<<<< HEAD
-from __future__ import annotations
-
-from app.app import main
-
-
-if __name__ == "__main__":  # pragma: no cover - Streamlit entry-point
-=======
 """Streamlit entrypoint that configures the application shell."""
 from __future__ import annotations
 
@@ -58,5 +50,4 @@
 
 
 if __name__ == "__main__":
->>>>>>> c48ce592
     main()