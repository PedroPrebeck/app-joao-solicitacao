<<<<<<< HEAD
from __future__ import annotations

from typing import Dict

import pandas as pd
from hdbcli import dbapi
=======
"""High level service for pedidos administration."""
from __future__ import annotations

from typing import Dict
from typing import Dict

import pandas as pd
>>>>>>> c48ce592

from app.repositories.pedidos_repo import (
    build_status_changes,
    fetch_pedidos,
<<<<<<< HEAD
    insert_pedidos as repo_insert_pedidos,
=======
    insert_pedidos,
>>>>>>> c48ce592
    table_has_column,
    update_statuses,
)
from app.services.hana import HanaConfig, SupportsHanaConnect
from app.utils.constants import STATUS_LABEL_MAP


def fetch_pedidos_with_labels(
    connector: SupportsHanaConnect,
    config: HanaConfig | None = None,
) -> pd.DataFrame:
    df = fetch_pedidos(connector=connector, config=config)
    df = df.copy()
    df["STATUS_LABEL"] = df["STATUS"].map(lambda v: STATUS_LABEL_MAP.get(str(v).upper().strip(), "🟡 Pendente"))
    return df


<<<<<<< HEAD
def has_column(column: str, *, connector: SupportsHanaConnect, config: HanaConfig | None = None) -> bool:
    return table_has_column(column, connector=connector, config=config)


def has_status_column(*, connector: SupportsHanaConnect, config: HanaConfig | None = None) -> bool:
    return has_column("STATUS", connector=connector, config=config)


def insert_pedidos(
    df: pd.DataFrame,
    *,
    connector: SupportsHanaConnect,
    config: HanaConfig | None = None,
) -> int:
    include_turma = has_column("TURMA", connector=connector, config=config)
    return repo_insert_pedidos(
        df,
        connector=connector,
        config=config,
        include_turma=include_turma,
    )


def insert_pedidos_default(df: pd.DataFrame) -> int:
    cfg = HanaConfig.from_env()
    return insert_pedidos(df, connector=dbapi.connect, config=cfg)


=======
>>>>>>> c48ce592
def apply_status_changes(
    df: pd.DataFrame,
    pending_labels: Dict[str, str],
    *,
    admin_email: str | None,
    has_validado_por: bool,
    connector: SupportsHanaConnect,
    config: HanaConfig | None = None,
) -> int:
    changes = build_status_changes(
        df,
        pending_labels,
        admin_email=admin_email,
        has_validado_por=has_validado_por,
    )
    if not changes:
        return 0

    return update_statuses(
        changes,
        connector=connector,
        config=config,
        has_validado_por=has_validado_por,
<<<<<<< HEAD
    )
=======
    )


def pedidos_table_has_column(
    column: str,
    *,
    connector: SupportsHanaConnect,
    config: HanaConfig | None = None,
) -> bool:
    """Expose :func:`table_has_column` with a service level name."""

    return table_has_column(column, connector=connector, config=config)


def insert_pedidos_rows(
    rows: pd.DataFrame,
    *,
    connector: SupportsHanaConnect,
    config: HanaConfig | None = None,
) -> int:
    """Persist prepared pedidos rows into the database."""

    if rows.empty:
        return 0

    return insert_pedidos(rows, connector=connector, config=config)
>>>>>>> c48ce592
<|MERGE_RESOLUTION|>--- conflicted
+++ resolved
@@ -1,11 +1,3 @@
-<<<<<<< HEAD
-from __future__ import annotations
-
-from typing import Dict
-
-import pandas as pd
-from hdbcli import dbapi
-=======
 """High level service for pedidos administration."""
 from __future__ import annotations
 
@@ -13,16 +5,11 @@
 from typing import Dict
 
 import pandas as pd
->>>>>>> c48ce592
 
 from app.repositories.pedidos_repo import (
     build_status_changes,
     fetch_pedidos,
-<<<<<<< HEAD
-    insert_pedidos as repo_insert_pedidos,
-=======
     insert_pedidos,
->>>>>>> c48ce592
     table_has_column,
     update_statuses,
 )
@@ -39,38 +26,6 @@
     df["STATUS_LABEL"] = df["STATUS"].map(lambda v: STATUS_LABEL_MAP.get(str(v).upper().strip(), "🟡 Pendente"))
     return df
 
-
-<<<<<<< HEAD
-def has_column(column: str, *, connector: SupportsHanaConnect, config: HanaConfig | None = None) -> bool:
-    return table_has_column(column, connector=connector, config=config)
-
-
-def has_status_column(*, connector: SupportsHanaConnect, config: HanaConfig | None = None) -> bool:
-    return has_column("STATUS", connector=connector, config=config)
-
-
-def insert_pedidos(
-    df: pd.DataFrame,
-    *,
-    connector: SupportsHanaConnect,
-    config: HanaConfig | None = None,
-) -> int:
-    include_turma = has_column("TURMA", connector=connector, config=config)
-    return repo_insert_pedidos(
-        df,
-        connector=connector,
-        config=config,
-        include_turma=include_turma,
-    )
-
-
-def insert_pedidos_default(df: pd.DataFrame) -> int:
-    cfg = HanaConfig.from_env()
-    return insert_pedidos(df, connector=dbapi.connect, config=cfg)
-
-
-=======
->>>>>>> c48ce592
 def apply_status_changes(
     df: pd.DataFrame,
     pending_labels: Dict[str, str],
@@ -94,11 +49,7 @@
         connector=connector,
         config=config,
         has_validado_por=has_validado_por,
-<<<<<<< HEAD
     )
-=======
-    )
-
 
 def pedidos_table_has_column(
     column: str,
@@ -122,5 +73,4 @@
     if rows.empty:
         return 0
 
-    return insert_pedidos(rows, connector=connector, config=config)
->>>>>>> c48ce592
+    return insert_pedidos(rows, connector=connector, config=config)