<<<<<<< HEAD
from __future__ import annotations

from datetime import datetime, date
=======
"""Página de resumo dos pedidos enviados."""
from __future__ import annotations

from datetime import datetime
>>>>>>> c48ce592

import pandas as pd
import streamlit as st

<<<<<<< HEAD
from app.services.pedidos_cache import fetch_all_pedidos_cached
from app.settings import TZ


def page() -> None:
    st.header("📋 Resumo de Pedidos", divider=True)

    try:
        resumo_df = fetch_all_pedidos_cached()
    except Exception as exc:  # pragma: no cover - Streamlit feedback
        st.error(f"Erro ao carregar pedidos: {exc}")
        st.stop()

    resumo_df = resumo_df.copy()
    resumo_df["TS_DT"] = pd.to_datetime(resumo_df["TIMESTAMP"], errors="coerce")
    resumo_df["DATA_HORA"] = resumo_df["TS_DT"].dt.strftime("%d/%m/%Y %H:%M")

    if st.session_state.get("reset_filters_resumo", False):
        for key in ["f_data_resumo", "f_utd_resumo", "f_base_resumo", "f_email_resumo"]:
            st.session_state.pop(key, None)
        st.session_state["reset_filters_resumo"] = False

    with st.expander("Filtros", expanded=True):
        row1c1, row1c2, row1c3 = st.columns([1.6, 1.6, 2.3])
        with row1c1:
=======
from app.components.forms import render_sidebar
from app.state import session_keys as keys
from app.utils.cache import fetch_pedidos_cached
from app.utils.time_windows import TZ


def _reset_filters() -> None:
    for key in [
        keys.RESUMO_DATE_FILTER,
        keys.RESUMO_UTD_FILTER,
        keys.RESUMO_BASE_FILTER,
        keys.RESUMO_EMAIL_FILTER,
    ]:
        st.session_state.pop(key, None)
    st.session_state[keys.RESUMO_RESET] = False


def _apply_filters(df: pd.DataFrame) -> pd.DataFrame:
    result = df.copy()

    try:
        selected_date = st.session_state.get(keys.RESUMO_DATE_FILTER)
        if isinstance(selected_date, datetime):
            result = result[result["TS_DT"].dt.date == selected_date.date()]
        elif hasattr(selected_date, "year"):
            result = result[result["TS_DT"].dt.date == selected_date]
    except Exception:
        pass

    utd_filter = st.session_state.get(keys.RESUMO_UTD_FILTER) or []
    if utd_filter:
        result = result[result["UTD"].isin(utd_filter)]

    base_filter = st.session_state.get(keys.RESUMO_BASE_FILTER) or []
    if base_filter:
        result = result[result["BASE"].isin(base_filter)]

    email_contains = (st.session_state.get(keys.RESUMO_EMAIL_FILTER) or "").strip().lower()
    if email_contains:
        result = result[
            result["E-MAIL"].astype(str).str.lower().str.contains(email_contains, na=False)
        ]

    return result


def main() -> None:
    render_sidebar(show_instructions=False)

    st.subheader("Resumo de Pedidos", divider=True)

    try:
        resumo_df = fetch_pedidos_cached()
    except Exception as exc:  # noqa: BLE001 - show message to user
        st.error(f"Erro ao carregar pedidos: {exc}")
        st.stop()

    resumo_df["TS_DT"] = pd.to_datetime(resumo_df["TIMESTAMP"], errors="coerce")
    resumo_df["DATA_HORA"] = resumo_df["TS_DT"].dt.strftime("%d/%m/%Y %H:%M")

    if st.session_state.get(keys.RESUMO_RESET, False):
        _reset_filters()

    with st.expander("Filtros", expanded=True):
        col_dt, col_utd, col_base = st.columns([1.6, 1.6, 2.3])
        with col_dt:
>>>>>>> c48ce592
            ts_valid = resumo_df["TS_DT"].dropna()
            default_date = ts_valid.max().date() if not ts_valid.empty else datetime.now(TZ).date()
            st.date_input(
                "Data do pedido",
<<<<<<< HEAD
                value=st.session_state.get("f_data_resumo", default_date),
                key="f_data_resumo",
            )
        with row1c2:
            utd_opts = sorted([u for u in resumo_df["UTD"].dropna().unique().tolist() if u], key=str.casefold)
            st.multiselect("UTD", options=utd_opts, key="f_utd_resumo")
        with row1c3:
            base_opts = sorted([b for b in resumo_df["BASE"].dropna().unique().tolist() if b], key=str.casefold)
            st.multiselect("BASE", options=base_opts, key="f_base_resumo")
        row2c1 = st.columns([1.6])[0]
        with row2c1:
            st.text_input("E-mail (contém)", placeholder="filtrar por parte do e-mail", key="f_email_resumo")
        reset_col, _ = st.columns([1, 3])
        with reset_col:
            if st.button("🧭 Limpar filtros", use_container_width=True, key="btn_reset_resumo"):
                st.session_state["reset_filters_resumo"] = True
                st.rerun()

    resumo_f = resumo_df.copy()
    try:
        selected_date = st.session_state.get("f_data_resumo")
        if isinstance(selected_date, date):
            resumo_f = resumo_f[resumo_f["TS_DT"].dt.date == selected_date]
    except Exception:
        pass
    if st.session_state.get("f_utd_resumo"):
        resumo_f = resumo_f[resumo_f["UTD"].isin(st.session_state["f_utd_resumo"])]
    if st.session_state.get("f_base_resumo"):
        resumo_f = resumo_f[resumo_f["BASE"].isin(st.session_state["f_base_resumo"])]
    email_contains = (st.session_state.get("f_email_resumo", "") or "").strip().lower()
    if email_contains:
        resumo_f = resumo_f[
            resumo_f["E-MAIL"].astype(str).str.lower().str.contains(email_contains, na=False)
        ]

    resumo_f = resumo_f.sort_values("TS_DT", ascending=True)
=======
                value=st.session_state.get(keys.RESUMO_DATE_FILTER, default_date),
                key=keys.RESUMO_DATE_FILTER,
            )
        with col_utd:
            utd_opts = sorted([u for u in resumo_df["UTD"].dropna().unique().tolist() if u], key=str.casefold)
            st.multiselect("UTD", options=utd_opts, key=keys.RESUMO_UTD_FILTER)
        with col_base:
            base_opts = sorted([b for b in resumo_df["BASE"].dropna().unique().tolist() if b], key=str.casefold)
            st.multiselect("BASE", options=base_opts, key=keys.RESUMO_BASE_FILTER)

        col_email = st.columns([1.6])[0]
        with col_email:
            st.text_input(
                "E-mail (contém)",
                placeholder="filtrar por parte do e-mail",
                key=keys.RESUMO_EMAIL_FILTER,
            )
        col_reset, _ = st.columns([1, 3])
        with col_reset:
            if st.button("🧭 Limpar filtros", use_container_width=True, key="btn_reset_resumo"):
                st.session_state[keys.RESUMO_RESET] = True
                st.rerun()

    filtered = _apply_filters(resumo_df)
    filtered = filtered.sort_values("TS_DT", ascending=True)
>>>>>>> c48ce592

    show_cols = [
        "DATA_HORA",
        "NOME",
        "E-MAIL",
        "UTD",
        "BASE",
        "TURMA",
        "SERVICO",
        "PACOTES",
        "CADEIA",
        "JUSTIFICATIVA",
        "COMENTARIOS",
<<<<<<< HEAD
        "STATUS_LABEL",
=======
>>>>>>> c48ce592
    ]
    pretty_names = {
        "DATA_HORA": "Data e hora",
        "NOME": "Nome",
        "E-MAIL": "E-mail",
        "UTD": "UTD",
        "BASE": "BASE",
        "TURMA": "TURMA",
        "SERVICO": "Serviço",
        "PACOTES": "Pacotes",
        "CADEIA": "Geração para",
        "JUSTIFICATIVA": "Justificativa",
        "COMENTARIOS": "Comentário",
<<<<<<< HEAD
        "STATUS_LABEL": "Status",
    }

    if resumo_f.empty:
        st.info("Nenhum registro encontrado para os filtros selecionados.")
        return

    st.dataframe(
        resumo_f[show_cols].rename(columns=pretty_names),
        use_container_width=True,
        hide_index=True,
    )


if __name__ == "__main__":  # pragma: no cover - executed via Streamlit
    page()
=======
    }

    filtered = filtered.rename(columns=pretty_names)
    filtered = filtered[[pretty_names[col] for col in show_cols if col in filtered.columns]]

    if filtered.empty:
        st.info("Nenhum registro encontrado para os filtros selecionados.")
    st.dataframe(filtered, use_container_width=True, hide_index=True)


if __name__ == "__main__":
    main()
>>>>>>> c48ce592
<|MERGE_RESOLUTION|>--- conflicted
+++ resolved
@@ -1,44 +1,11 @@
-<<<<<<< HEAD
-from __future__ import annotations
-
-from datetime import datetime, date
-=======
 """Página de resumo dos pedidos enviados."""
 from __future__ import annotations
 
 from datetime import datetime
->>>>>>> c48ce592
 
 import pandas as pd
 import streamlit as st
 
-<<<<<<< HEAD
-from app.services.pedidos_cache import fetch_all_pedidos_cached
-from app.settings import TZ
-
-
-def page() -> None:
-    st.header("📋 Resumo de Pedidos", divider=True)
-
-    try:
-        resumo_df = fetch_all_pedidos_cached()
-    except Exception as exc:  # pragma: no cover - Streamlit feedback
-        st.error(f"Erro ao carregar pedidos: {exc}")
-        st.stop()
-
-    resumo_df = resumo_df.copy()
-    resumo_df["TS_DT"] = pd.to_datetime(resumo_df["TIMESTAMP"], errors="coerce")
-    resumo_df["DATA_HORA"] = resumo_df["TS_DT"].dt.strftime("%d/%m/%Y %H:%M")
-
-    if st.session_state.get("reset_filters_resumo", False):
-        for key in ["f_data_resumo", "f_utd_resumo", "f_base_resumo", "f_email_resumo"]:
-            st.session_state.pop(key, None)
-        st.session_state["reset_filters_resumo"] = False
-
-    with st.expander("Filtros", expanded=True):
-        row1c1, row1c2, row1c3 = st.columns([1.6, 1.6, 2.3])
-        with row1c1:
-=======
 from app.components.forms import render_sidebar
 from app.state import session_keys as keys
 from app.utils.cache import fetch_pedidos_cached
@@ -105,49 +72,10 @@
     with st.expander("Filtros", expanded=True):
         col_dt, col_utd, col_base = st.columns([1.6, 1.6, 2.3])
         with col_dt:
->>>>>>> c48ce592
             ts_valid = resumo_df["TS_DT"].dropna()
             default_date = ts_valid.max().date() if not ts_valid.empty else datetime.now(TZ).date()
             st.date_input(
                 "Data do pedido",
-<<<<<<< HEAD
-                value=st.session_state.get("f_data_resumo", default_date),
-                key="f_data_resumo",
-            )
-        with row1c2:
-            utd_opts = sorted([u for u in resumo_df["UTD"].dropna().unique().tolist() if u], key=str.casefold)
-            st.multiselect("UTD", options=utd_opts, key="f_utd_resumo")
-        with row1c3:
-            base_opts = sorted([b for b in resumo_df["BASE"].dropna().unique().tolist() if b], key=str.casefold)
-            st.multiselect("BASE", options=base_opts, key="f_base_resumo")
-        row2c1 = st.columns([1.6])[0]
-        with row2c1:
-            st.text_input("E-mail (contém)", placeholder="filtrar por parte do e-mail", key="f_email_resumo")
-        reset_col, _ = st.columns([1, 3])
-        with reset_col:
-            if st.button("🧭 Limpar filtros", use_container_width=True, key="btn_reset_resumo"):
-                st.session_state["reset_filters_resumo"] = True
-                st.rerun()
-
-    resumo_f = resumo_df.copy()
-    try:
-        selected_date = st.session_state.get("f_data_resumo")
-        if isinstance(selected_date, date):
-            resumo_f = resumo_f[resumo_f["TS_DT"].dt.date == selected_date]
-    except Exception:
-        pass
-    if st.session_state.get("f_utd_resumo"):
-        resumo_f = resumo_f[resumo_f["UTD"].isin(st.session_state["f_utd_resumo"])]
-    if st.session_state.get("f_base_resumo"):
-        resumo_f = resumo_f[resumo_f["BASE"].isin(st.session_state["f_base_resumo"])]
-    email_contains = (st.session_state.get("f_email_resumo", "") or "").strip().lower()
-    if email_contains:
-        resumo_f = resumo_f[
-            resumo_f["E-MAIL"].astype(str).str.lower().str.contains(email_contains, na=False)
-        ]
-
-    resumo_f = resumo_f.sort_values("TS_DT", ascending=True)
-=======
                 value=st.session_state.get(keys.RESUMO_DATE_FILTER, default_date),
                 key=keys.RESUMO_DATE_FILTER,
             )
@@ -173,7 +101,6 @@
 
     filtered = _apply_filters(resumo_df)
     filtered = filtered.sort_values("TS_DT", ascending=True)
->>>>>>> c48ce592
 
     show_cols = [
         "DATA_HORA",
@@ -187,10 +114,7 @@
         "CADEIA",
         "JUSTIFICATIVA",
         "COMENTARIOS",
-<<<<<<< HEAD
         "STATUS_LABEL",
-=======
->>>>>>> c48ce592
     ]
     pretty_names = {
         "DATA_HORA": "Data e hora",
@@ -204,24 +128,6 @@
         "CADEIA": "Geração para",
         "JUSTIFICATIVA": "Justificativa",
         "COMENTARIOS": "Comentário",
-<<<<<<< HEAD
-        "STATUS_LABEL": "Status",
-    }
-
-    if resumo_f.empty:
-        st.info("Nenhum registro encontrado para os filtros selecionados.")
-        return
-
-    st.dataframe(
-        resumo_f[show_cols].rename(columns=pretty_names),
-        use_container_width=True,
-        hide_index=True,
-    )
-
-
-if __name__ == "__main__":  # pragma: no cover - executed via Streamlit
-    page()
-=======
     }
 
     filtered = filtered.rename(columns=pretty_names)
@@ -233,5 +139,4 @@
 
 
 if __name__ == "__main__":
-    main()
->>>>>>> c48ce592
+    main()