--- conflicted
+++ resolved
@@ -1,370 +1,3 @@
-<<<<<<< HEAD
-from __future__ import annotations
-
-from datetime import date, datetime
-from typing import Dict, List
-
-import pandas as pd
-import streamlit as st
-import streamlit_authenticator as stauth
-import yaml
-from hdbcli import dbapi
-from yaml.loader import SafeLoader
-
-from app.exporters.csv_exporter import generate_csv_payloads
-from app.models.pedido import build_row_key_from_series
-from app.services.cluster_config_service import fetch_cluster_config
-from app.services.hana import HanaConfig
-from app.services.pedidos_cache import clear_pedidos_cache, fetch_all_pedidos_cached
-from app.services.pedidos_service import apply_status_changes, has_column, has_status_column
-from app.settings import TZ
-from app.utils.constants import ALLOWED_ADMINS, STATUS_LABEL_INV, STATUS_LABEL_MAP
-
-
-ADMIN_EDITOR_KEY = "admin_editor_v2"
-
-
-@st.cache_data(show_spinner=False)
-def load_auth_config() -> Dict[str, Dict[str, Dict[str, str]]]:
-    with open(".streamlit/auth_config.yaml", "r", encoding="utf-8") as file:
-        return yaml.load(file, Loader=SafeLoader)
-
-
-def _ensure_session_defaults() -> None:
-    st.session_state.setdefault("admin_pending_changes", {})
-    st.session_state.setdefault("admin_index_to_key", {})
-    st.session_state.setdefault("csv_row_selection", {})
-
-
-def _filter_admin_dataframe(df: pd.DataFrame) -> pd.DataFrame:
-    working = df.copy()
-    working["STATUS_NORM"] = (
-        working["STATUS"].fillna("").astype(str).str.upper().str.strip().replace({"": "EM ANALISE", "NAN": "EM ANALISE"})
-    )
-    working["TS_DT"] = pd.to_datetime(working["TIMESTAMP"], errors="coerce")
-    working["DATA_HORA"] = working["TS_DT"].dt.strftime("%d/%m/%Y %H:%M")
-
-    if st.session_state.get("reset_filters_admin", False):
-        for key in ["f_data_admin", "f_utd_admin", "f_base_admin", "f_email_admin", "f_status_admin"]:
-            st.session_state.pop(key, None)
-        st.session_state["reset_filters_admin"] = False
-
-    with st.expander("Filtros", expanded=True):
-        row1c1, row1c2, row1c3, row1c4 = st.columns([1.4, 1.4, 2.2, 1.0])
-        with row1c1:
-            ts_valid = working["TS_DT"].dropna()
-            default_date = ts_valid.max().date() if not ts_valid.empty else datetime.now(TZ).date()
-            st.date_input(
-                "Data do pedido",
-                value=st.session_state.get("f_data_admin", default_date),
-                key="f_data_admin",
-            )
-        with row1c2:
-            utd_opts = sorted([u for u in working["UTD"].dropna().unique().tolist() if u], key=str.casefold)
-            st.multiselect("UTD", options=utd_opts, key="f_utd_admin")
-        with row1c3:
-            base_opts = sorted([b for b in working["BASE"].dropna().unique().tolist() if b], key=str.casefold)
-            st.multiselect("BASE", options=base_opts, key="f_base_admin")
-        with row1c4:
-            st.text_input("E-mail (contém)", placeholder="parte do e-mail", key="f_email_admin")
-        row2c1, row2c2 = st.columns([1.4, 1.4])
-        with row2c1:
-            st.multiselect(
-                "Status",
-                options=list(STATUS_LABEL_MAP.values()),
-                key="f_status_admin",
-            )
-        with row2c2:
-            if st.button("🧭 Limpar filtros", use_container_width=True, key="btn_reset_admin"):
-                st.session_state["reset_filters_admin"] = True
-                st.rerun()
-
-    filtered = working
-    try:
-        selected_date = st.session_state.get("f_data_admin")
-        if isinstance(selected_date, date):
-            filtered = filtered[filtered["TS_DT"].dt.date == selected_date]
-    except Exception:
-        pass
-    if st.session_state.get("f_utd_admin"):
-        filtered = filtered[filtered["UTD"].isin(st.session_state["f_utd_admin"])]
-    if st.session_state.get("f_base_admin"):
-        filtered = filtered[filtered["BASE"].isin(st.session_state["f_base_admin"])]
-    email_contains = (st.session_state.get("f_email_admin", "") or "").strip().lower()
-    if email_contains:
-        filtered = filtered[
-            filtered["E-MAIL"].astype(str).str.lower().str.contains(email_contains, na=False)
-        ]
-    if st.session_state.get("f_status_admin"):
-        allowed_status = set(st.session_state["f_status_admin"])
-        filtered = filtered[filtered["STATUS_LABEL"].isin(allowed_status)]
-
-    filtered = filtered.sort_values("TS_DT", ascending=True)
-    return filtered
-
-
-def _render_admin_grid(filtered_df: pd.DataFrame) -> None:
-    st.session_state["admin_index_to_key"] = {idx: rk for idx, rk in enumerate(filtered_df["_ROW_KEY"].tolist())}
-    sel_map = st.session_state.get("csv_row_selection", {})
-
-    def _label_from_db_or_pending(idx: int, db_value_norm: str) -> str:
-        key = st.session_state["admin_index_to_key"].get(idx)
-        if key and key in st.session_state["admin_pending_changes"]:
-            return st.session_state["admin_pending_changes"][key]
-        return STATUS_LABEL_MAP.get(db_value_norm, "🟡 Pendente")
-
-    editor_df = filtered_df.copy()
-    editor_df["STATUS"] = [
-        _label_from_db_or_pending(i, v) for i, v in enumerate(filtered_df["STATUS_NORM"].tolist())
-    ]
-    editor_df["SELECIONAR"] = [bool(sel_map.get(rk, True)) for rk in filtered_df["_ROW_KEY"]]
-
-    def _capture_admin_edits() -> None:
-        ed_state = st.session_state.get(ADMIN_EDITOR_KEY, {})
-        if not ed_state:
-            return
-        edited = ed_state.get("edited_rows", {})
-        for idx, changes in edited.items():
-            key = st.session_state["admin_index_to_key"].get(idx)
-            if not key:
-                continue
-            if "STATUS" in changes:
-                st.session_state["admin_pending_changes"][key] = changes["STATUS"]
-            if "SELECIONAR" in changes:
-                st.session_state["csv_row_selection"][key] = bool(changes["SELECIONAR"])
-
-    st.data_editor(
-        editor_df[
-            [
-                "DATA_HORA",
-                "NOME",
-                "E-MAIL",
-                "UTD",
-                "BASE",
-                "TURMA",
-                "SERVICO",
-                "PACOTES",
-                "CADEIA",
-                "JUSTIFICATIVA",
-                "COMENTARIOS",
-                "STATUS",
-                "SELECIONAR",
-            ]
-        ],
-        key=ADMIN_EDITOR_KEY,
-        on_change=_capture_admin_edits,
-        hide_index=True,
-        num_rows="fixed",
-        use_container_width=True,
-        column_config={
-            "DATA_HORA": st.column_config.TextColumn("Data e hora", disabled=True),
-            "NOME": st.column_config.TextColumn("Nome", disabled=True),
-            "E-MAIL": st.column_config.TextColumn("E-mail", disabled=True),
-            "UTD": st.column_config.TextColumn("UTD", disabled=True),
-            "BASE": st.column_config.TextColumn("BASE", disabled=True),
-            "TURMA": st.column_config.TextColumn("TURMA", disabled=True),
-            "SERVICO": st.column_config.TextColumn("Serviço", disabled=True),
-            "PACOTES": st.column_config.NumberColumn("Pacotes", disabled=True),
-            "CADEIA": st.column_config.TextColumn("Geração para", disabled=True),
-            "JUSTIFICATIVA": st.column_config.TextColumn("Justificativa", disabled=True),
-            "COMENTARIOS": st.column_config.TextColumn("Comentário", disabled=True),
-            "STATUS": st.column_config.SelectboxColumn(
-                "Status",
-                options=list(STATUS_LABEL_INV.keys()),
-                help="As alterações só serão gravadas ao clicar em “Aplicar mudanças no HANA”.",
-            ),
-            "SELECIONAR": st.column_config.CheckboxColumn(
-                "Selecionar p/ CSV",
-                help="Marque apenas as linhas que devem ir para o CSV.",
-            ),
-        },
-    )
-
-
-def _apply_pending_changes(admin_email: str) -> None:
-    pending_changes = st.session_state.get("admin_pending_changes", {})
-    if not pending_changes:
-        return
-
-    cfg = HanaConfig.from_env()
-    has_validado_por = has_column("VALIDADO_POR", connector=dbapi.connect, config=cfg)
-
-    clear_pedidos_cache()
-    current_df = fetch_all_pedidos_cached()
-    current_df = current_df.copy()
-    current_df["STATUS_NORM"] = (
-        current_df["STATUS"].fillna("").astype(str).str.upper().str.strip().replace({"": "EM ANALISE", "NAN": "EM ANALISE"})
-    )
-    current_df["_ROW_KEY"] = current_df.apply(build_row_key_from_series, axis=1)
-
-    updated = apply_status_changes(
-        current_df,
-        pending_changes,
-        admin_email=admin_email,
-        has_validado_por=has_validado_por,
-        connector=dbapi.connect,
-        config=cfg,
-    )
-
-    st.session_state["admin_pending_changes"].clear()
-    if ADMIN_EDITOR_KEY in st.session_state:
-        del st.session_state[ADMIN_EDITOR_KEY]
-    clear_pedidos_cache()
-    st.session_state["admin_last_apply_success"] = updated
-    st.session_state["show_csv_tools"] = True
-    st.rerun()
-
-
-def _discard_pending_changes() -> None:
-    st.session_state["admin_pending_changes"].clear()
-    if ADMIN_EDITOR_KEY in st.session_state:
-        del st.session_state[ADMIN_EDITOR_KEY]
-    st.info("Alterações pendentes descartadas.")
-    st.rerun()
-
-
-def _render_csv_generation_tools() -> None:
-    cfg = HanaConfig.from_env()
-    st.subheader("Geração de arquivos de configuração", divider=True)
-
-    with st.container(border=True):
-        cols_top = st.columns([1.4, 1.4, 1.8])
-        with cols_top[0]:
-            gen_date = st.date_input("Data de geração", key="csv_gen_date", value=datetime.now(TZ).date())
-        with cols_top[1]:
-            turmas_sel = st.multiselect("Turma(s)", options=["STC", "EPS"], key="csv_gen_turmas", default=["STC"])
-        with cols_top[2]:
-            carteiras_ui = [
-                ("Corte", "CONVENCIONAL"),
-                ("Recorte", "RECORTE"),
-                ("Baixa", "BAIXA"),
-                ("Disjuntor (Corte Gavião)", "DISJUNTOR"),
-                ("Cobrança domiciliar (COB.DOM)", "COB.DOM"),
-            ]
-            label_to_db = {label: db for label, db in carteiras_ui}
-            default_labels = ["Corte"]
-            carteiras_labels_sel = st.multiselect(
-                "Carteira(s)",
-                options=[label for label, _ in carteiras_ui],
-                default=default_labels,
-                key="csv_gen_carteiras_labels",
-            )
-            carteiras_db_sel: List[str] = [label_to_db[label] for label in carteiras_labels_sel]
-
-        excluir_desmarcados = st.checkbox(
-            "Excluir do arquivo as linhas desmarcadas (SELECIONAR=NAO)",
-            value=True,
-            key="csv_excluir_desmarcados",
-        )
-
-        disabled_gen = not isinstance(gen_date, date) or not turmas_sel or not carteiras_db_sel
-
-        st.session_state.setdefault(
-            "csv_gen_state",
-            {"date": None, "turmas": [], "carteiras": [], "df_all": pd.DataFrame(), "ready": False},
-        )
-
-        def _store_csv_state(df_all: pd.DataFrame, dt: date, turmas: List[str], carteiras: List[str]) -> None:
-            st.session_state["csv_gen_state"] = {
-                "date": dt,
-                "turmas": list(turmas),
-                "carteiras": list(carteiras),
-                "df_all": df_all.copy(),
-                "ready": not df_all.empty,
-            }
-
-        def _state_matches_current() -> bool:
-            state = st.session_state["csv_gen_state"]
-            return (
-                state.get("ready", False)
-                and state.get("date") == gen_date
-                and state.get("turmas") == list(turmas_sel)
-                and state.get("carteiras") == list(carteiras_db_sel)
-                and isinstance(state.get("df_all"), pd.DataFrame)
-            )
-
-        if st.button("🧾 Gerar arquivos de configuração", type="primary", disabled=disabled_gen):
-            try:
-                df_all = fetch_cluster_config(
-                    gen_date,
-                    turmas_sel,
-                    carteiras_db_sel,
-                    connector=dbapi.connect,
-                    config=cfg,
-                )
-                if df_all.empty:
-                    st.warning("Nenhum dado encontrado para os filtros selecionados.")
-                    _store_csv_state(pd.DataFrame(), gen_date, turmas_sel, carteiras_db_sel)
-                else:
-                    df_for_key = pd.DataFrame(
-                        {
-                            "TIMESTAMP": df_all["TS"],
-                            "NOME": df_all["NOME"],
-                            "E-MAIL": df_all["EMAIL"],
-                            "UTD": df_all["UTD"],
-                            "BASE": df_all["BASE"],
-                            "SERVICO": df_all["SERVICO"],
-                            "PACOTES": pd.to_numeric(df_all["PACOTES"], errors="coerce").fillna(0).astype(int),
-                        }
-                    )
-                    df_all["_ROW_KEY"] = df_for_key.apply(build_row_key_from_series, axis=1)
-                    sel_map = st.session_state.get("csv_row_selection", {})
-                    df_all["SELECIONAR"] = df_all["_ROW_KEY"].map(
-                        lambda key: "SIM" if sel_map.get(key, True) else "NAO"
-                    )
-                    if excluir_desmarcados:
-                        df_all = df_all[df_all["SELECIONAR"].str.upper() == "SIM"].copy()
-                        if df_all.empty:
-                            st.warning("Nenhuma linha marcada para exportação com os filtros atuais.")
-                    _store_csv_state(df_all, gen_date, turmas_sel, carteiras_db_sel)
-                    st.success("Arquivos prontos para download abaixo.")
-            except Exception as exc:  # pragma: no cover - Streamlit feedback
-                st.error(f"Falha ao gerar CSV: {exc}")
-
-        if _state_matches_current():
-            df_all = st.session_state["csv_gen_state"]["df_all"]
-            turmas_presentes = sorted(df_all["TURMA"].dropna().unique().tolist())
-            carteiras_presentes = sorted(df_all["CARTEIRA"].dropna().unique().tolist())
-
-            with st.expander("Prévia de contagem por TURMA x CARTEIRA", expanded=False):
-                for turma in turmas_presentes:
-                    row_info = []
-                    for carteira in carteiras_presentes:
-                        count = int(((df_all["TURMA"] == turma) & (df_all["CARTEIRA"] == carteira)).sum())
-                        row_info.append(f"{carteira}: {count}")
-                    st.write(f"**{turma}** → " + " | ".join(row_info))
-
-            payloads = generate_csv_payloads(
-                df_all,
-                exclude_unselected=excluir_desmarcados,
-            )
-            if not payloads:
-                st.warning("Nenhuma linha marcada para exportação com os filtros atuais.")
-            else:
-                for payload in payloads:
-                    st.download_button(
-                        label=f"⬇️ Baixar {payload.file_name}",
-                        data=payload.content,
-                        file_name=payload.file_name,
-                        mime="text/csv",
-                        use_container_width=True,
-                    )
-        else:
-            st.info("Defina os filtros e clique em **Gerar arquivos de configuração**.")
-
-
-def page() -> None:
-    st.header("🛡️ Gestão de Pedidos (restrito)", divider=True)
-
-    cfg = load_auth_config()
-    authenticator = stauth.Authenticate(
-        credentials=cfg["credentials"],
-        cookie_name=cfg["cookie"]["name"],
-        cookie_key=cfg["cookie"]["key"],
-        cookie_expiry_days=cfg["cookie"]["expiry_days"],
-    )
-
-=======
 """Página de gestão restrita dos pedidos."""
 from __future__ import annotations
 
@@ -752,7 +385,6 @@
         st.stop()
 
     authenticator = authenticator_from_config(cfg)
->>>>>>> c48ce592
     authenticator.login(
         location="main",
         fields={
@@ -764,11 +396,7 @@
         key="admin_login_form",
     )
 
-<<<<<<< HEAD
-    auth_status = st.session_state.get("authentication_status")
-=======
     auth_status = st.session_state.get(keys.AUTH_STATUS)
->>>>>>> c48ce592
     if auth_status is False:
         st.error("Usuário ou senha incorretos.")
         st.stop()
@@ -776,37 +404,17 @@
         st.info("Faça login para gerenciar os pedidos.")
         st.stop()
 
-<<<<<<< HEAD
-    user_email = (st.session_state.get("username") or "").strip().lower()
-=======
     user_email = (st.session_state.get(keys.USERNAME) or "").strip().lower()
->>>>>>> c48ce592
     if user_email not in ALLOWED_ADMINS:
         st.error("Usuário sem permissão para acessar a Gestão.")
         authenticator.logout("Sair", "main", key="logout_no_perm")
         st.stop()
 
-<<<<<<< HEAD
-    st.session_state["admin_email"] = user_email
-=======
     st.session_state[keys.ADMIN_EMAIL] = user_email
->>>>>>> c48ce592
 
     with st.container():
         hdr_left, hdr_right = st.columns([2, 2])
         with hdr_left:
-<<<<<<< HEAD
-            st.caption(f"Logado como: **{st.session_state.get('admin_email', '')}**")
-        with hdr_right:
-            col_refresh, col_logout = st.columns(2)
-            with col_refresh:
-                if st.button("🔄 Atualizar dados", use_container_width=True):
-                    clear_pedidos_cache()
-                    if ADMIN_EDITOR_KEY in st.session_state:
-                        del st.session_state[ADMIN_EDITOR_KEY]
-                    st.rerun()
-            with col_logout:
-=======
             st.caption(f"Logado como: **{st.session_state.get(keys.ADMIN_EMAIL, '')}**")
         with hdr_right:
             btn_refresh, btn_logout = st.columns(2)
@@ -815,65 +423,10 @@
                     st.cache_data.clear()
                     st.rerun()
             with btn_logout:
->>>>>>> c48ce592
                 authenticator.logout("Sair", "main", key="logout_admin")
 
     st.divider()
 
-<<<<<<< HEAD
-    if "admin_last_apply_success" in st.session_state:
-        updated = st.session_state.pop("admin_last_apply_success", None)
-        if updated is not None:
-            st.success(f"✅ Mudanças aplicadas no HANA com sucesso ({updated} linha(s) atualizada(s)).")
-            st.session_state["show_csv_tools"] = True
-
-    _ensure_session_defaults()
-
-    try:
-        admin_df = fetch_all_pedidos_cached()
-    except Exception as exc:  # pragma: no cover - Streamlit feedback
-        st.error(f"Erro ao carregar pedidos: {exc}")
-        st.stop()
-
-    filtered_df = _filter_admin_dataframe(admin_df)
-    filtered_df["_ROW_KEY"] = filtered_df.apply(build_row_key_from_series, axis=1)
-
-    total_filtrados = len(filtered_df)
-    st.caption(f"{total_filtrados} registro(s) encontrados.")
-
-    if total_filtrados == 0:
-        st.info("Nenhum pedido encontrado com os filtros atuais.")
-        return
-
-    st.session_state.setdefault("csv_row_selection", {})
-    st.session_state.setdefault("admin_pending_changes", {})
-
-    select_bar = st.columns([1.2, 5])[0]
-    with select_bar:
-        if st.button("🔁 Alternar seleção", use_container_width=True, disabled=(total_filtrados == 0)):
-            for row_key in filtered_df["_ROW_KEY"]:
-                st.session_state["csv_row_selection"][row_key] = not bool(
-                    st.session_state["csv_row_selection"].get(row_key, True)
-                )
-            if ADMIN_EDITOR_KEY in st.session_state:
-                del st.session_state[ADMIN_EDITOR_KEY]
-            st.rerun()
-
-    _render_admin_grid(filtered_df)
-
-    pending_count = len(st.session_state["admin_pending_changes"])
-    actions = st.columns([1.3, 1.6, 1.8, 2.5])
-    with actions[0]:
-        st.metric("Alterações pendentes", pending_count)
-    with actions[1]:
-        if st.button("🟢 Aprovar tudo", use_container_width=True, disabled=filtered_df.empty):
-            for row_key in filtered_df["_ROW_KEY"].tolist():
-                st.session_state["admin_pending_changes"][row_key] = "🟢 Aprovado"
-            if ADMIN_EDITOR_KEY in st.session_state:
-                del st.session_state[ADMIN_EDITOR_KEY]
-            st.rerun()
-    with actions[2]:
-=======
     if keys.ADMIN_LAST_APPLY in st.session_state:
         upd_count = st.session_state.pop(keys.ADMIN_LAST_APPLY, None)
         if upd_count is not None:
@@ -1008,20 +561,12 @@
                 del st.session_state[keys.ADMIN_EDITOR_KEY]
             st.rerun()
     with act3:
->>>>>>> c48ce592
         if st.button(
             "💾 Aplicar mudanças no HANA",
             type="primary",
             use_container_width=True,
             disabled=(pending_count == 0),
         ):
-<<<<<<< HEAD
-            if not has_status_column(connector=dbapi.connect, config=HanaConfig.from_env()):
-                st.warning("Coluna STATUS não existe no HANA. Crie a coluna para persistir as alterações.")
-            else:
-                _apply_pending_changes(st.session_state.get("admin_email", ""))
-    with actions[3]:
-=======
             try:
                 current_df = _load_admin_df()
                 updated = _apply_pending_changes(current_df, st.session_state.get(keys.ADMIN_EMAIL, ""))
@@ -1031,18 +576,11 @@
             except Exception as exc:  # noqa: BLE001 - show message to user
                 st.error(f"Falha ao atualizar status: {exc}")
     with act4:
->>>>>>> c48ce592
         if st.button(
             "🗑️ Descartar mudanças pendentes",
             use_container_width=True,
             disabled=(pending_count == 0),
         ):
-<<<<<<< HEAD
-            _discard_pending_changes()
-
-    if st.session_state.get("show_csv_tools", False):
-        _render_csv_generation_tools()
-=======
             st.session_state[keys.ADMIN_PENDING_CHANGES].clear()
             if keys.ADMIN_EDITOR_KEY in st.session_state:
                 del st.session_state[keys.ADMIN_EDITOR_KEY]
@@ -1057,15 +595,9 @@
 
     if st.session_state.get("show_csv_tools", False):
         _render_csv_generation_tools(filtered_df)
->>>>>>> c48ce592
     else:
         st.info("Aplique as mudanças no HANA para liberar a geração de CSV.")
 
 
-<<<<<<< HEAD
-if __name__ == "__main__":  # pragma: no cover - executed via Streamlit
-    page()
-=======
 if __name__ == "__main__":
-    main()
->>>>>>> c48ce592
+    main()